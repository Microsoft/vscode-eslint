# VS Code ESLint extension

[![Build Status](https://dev.azure.com/ms/vscode-eslint/_apis/build/status/Microsoft.vscode-eslint)](https://dev.azure.com/ms/vscode-eslint/_build/latest?definitionId=18)

Integrates [ESLint](http://eslint.org/) into VS Code. If you are new to ESLint check the [documentation](http://eslint.org/).

The extension uses the ESLint library installed in the opened workspace folder. If the folder doesn't provide one the extension looks for a global install version. If you haven't installed ESLint either locally or globally do so by running `npm install eslint` in the workspace folder for a local install or `npm install -g eslint` for a global install.

On new folders you might also need to create a `.eslintrc` configuration file. You can do this by either using the VS Code command `Create ESLint configuration` or by running the `eslint` command in a terminal. If you have installed ESLint globally (see above) then run [`eslint --init`](http://eslint.org/docs/user-guide/command-line-interface) in a terminal. If you have installed ESLint locally then run [`.\node_modules\.bin\eslint --init`](http://eslint.org/docs/user-guide/command-line-interface) under Windows and [`./node_modules/.bin/eslint --init`](http://eslint.org/docs/user-guide/command-line-interface) under Linux and Mac.

## Release Notes

This section describes major releases and their improvements. For a detailed list of changes please refer to the [change log](./CHANGELOG.md);

### Version 2.1.18

Asking for confirmation of the `eslint.nodePath` value revealed a setup where that value is defined separately on a workspace folder level although a multi workspace folder setup is open (e.g. a code-workspace file). These setups need to define the `eslint.nodePath` value in the corresponding `code-workspace` file and the extension now warns the user about it. Below an example of such a `code-workspace` file

```json
{
        "folders": [
                {
                        "path": "project-a"
                },
                {
                        "path": "project-b"
                }
        ],
        "settings": {
                "eslint.nodePath": "myCustomNodePath"
        }
}
```

### Version 2.1.17

To follow VS Code's model to confirm workspace local settings that impact code execution the two settings `eslint.runtime` and `eslint.nodePath` now need user confirmation if defined locally in a workspace folder or a workspace file. Users using these settings in those local scopes will see a notification reminding them of the confirmation need.

The version also adds a command to restart the ESLint server.

### Version 2.1.10

The approval flow to allow the execution of a ESLint library got reworked. Its initial experience is now as follows:

- no modal dialog is shown when the ESLint extension tries to load an ESLint library for the first time and an approval is necessary. Instead the ESLint status bar item changes to ![ESLint status icon](images/2_1_10/eslint-status.png) indicating that the execution is currently block.
- if the active text editor content would be validated using ESLint, a problem at the top of the file is shown in addition.

The execution of the ESLint library can be denied or approved using the following gestures:
- clicking on the status bar icon
- using the quick fix for the corresponding ESLint problem
- executing the command `ESLint: Manage Library Execution` from the command palette

All gestures will open the following dialog:

![ESLint Dialog](images/2_1_10/eslint-dialog.png)

The chosen action is then reflected in the ESLint status bar item in the following way:

- `Allow` will prefix the status bar item with a check mark.
- `Allow Everywhere` will prefix the status bar item with a double check mark.
- `Deny` and `Disable` will prefix the status bar item with a blocked sign.

You can manage our decisions using the following commands:

- `ESLint: Manage Library Execution` will reopen aboves dialog
- `ESLint: Reset Library Decisions` lets you reset previous decisions who have made.

This release also addresses the vulnerability described in [CVE-2021-27081](https://msrc.microsoft.com/update-guide/vulnerability/CVE-2021-27081).

### Version 2.0.4

The 2.0.4 version of the extension contains the following major improvements:

* Improved TypeScript detection - As soon as TypeScript is correctly configured inside ESLint, you no longer need additional configuration through VS Code's `eslint.validate` setting. The same is true for HTML and Vue.js files.
* Glob working directory support - Projects that have a complex folder structure and need to customize the working directories via `eslint.workingDirectories` can now use glob patterns instead of listing every project folder. For example, `{ "pattern": "code-*" }` will match all project folders starting with `code-`. In addition, the extension now changes the working directory by default. You can disable this feature with the new `!cwd` property.
* Formatter support: ESLint can now be used as a formatter. To enable this feature use the `eslint.format.enable` setting.
* Improved Auto Fix on Save - Auto Fix on Save is now part of VS Code's Code Action on Save infrastructure and computes all possible fixes in one round. It is customized via the `editor.codeActionsOnSave` setting. The setting supports the ESLint specific property `source.fixAll.eslint`. The extension also respects the generic property `source.fixAll`.

The setting below turns on Auto Fix for all providers including ESLint:

```json
    "editor.codeActionsOnSave": {
        "source.fixAll": true
    }
```

In contrast, this configuration only turns it on for ESLint:

```json
    "editor.codeActionsOnSave": {
        "source.fixAll.eslint": true
    }
```

You can also selectively disable ESLint via:

```json
    "editor.codeActionsOnSave": {
        "source.fixAll": true,
        "source.fixAll.eslint": false
    }
```

Also note that there is a time budget of 750ms to run code actions on save which might not be enough for large JavaScript / TypeScript file. You can increase the time budget using the `editor.codeActionsOnSaveTimeout` setting.

The old `eslint.autoFixOnSave` setting is now deprecated and can safely be removed.

## Settings Options

If you are using an ESLint extension version < 2.x then please refer to the settings options [here](https://github.com/microsoft/vscode-eslint/blob/master/history/settings_1_9_x.md).

This extension contributes the following variables to the [settings](https://code.visualstudio.com/docs/customization/userandworkspace):

- `eslint.enable`: enable/disable ESLint. Is enabled by default. This setting got deprecated in favour of enabling / disabling the extension in the Extension's viewlet.
- `eslint.debug`: enables ESLint's debug mode (same as --debug  command line option). Please see the ESLint output channel for the debug output. This options is very helpful to track down configuration and installation problems with ESLint since it provides verbose information about how ESLint is validating a file.
- `eslint.lintTask.enable`: whether the extension contributes a lint task to lint a whole workspace folder.
- `eslint.lintTask.options`: Command line options applied when running the task for linting the whole workspace (https://eslint.org/docs/user-guide/command-line-interface).
  An example to point to a custom `.eslintrc.json` file and a custom `.eslintignore` is:
  ```json
  {
    "eslint.lintTask.options": "-c C:/mydirectory/.eslintrc.json --ignore-path C:/mydirectory/.eslintignore ."
  }
  ```
- `eslint.packageManager`: controls the package manager to be used to resolve the ESLint library. This has only an influence if the ESLint library is resolved globally. Valid values are `"npm"` or `"yarn"` or `"pnpm"`.
- `eslint.options`: options to configure how ESLint is started using the [ESLint CLI Engine API](http://eslint.org/docs/developer-guide/nodejs-api#cliengine). Defaults to an empty option bag.
  An example to point to a custom `.eslintrc.json` file is:
  ```json
  {
    "eslint.options": { "configFile": "C:/mydirectory/.eslintrc.json" }
  }
  ```
- `eslint.run` - run the linter `onSave` or `onType`, default is `onType`.
- `eslint.quiet` - ignore warnings.
- `eslint.runtime` - use this setting to set the path of the node runtime to run ESLint under.
- `eslint.nodeEnv` - use this setting if an ESLint plugin or configuration needs `process.env.NODE_ENV` to be defined.
- `eslint.nodePath` - use this setting if an installed ESLint package can't be detected, for example `/myGlobalNodePackages/node_modules`.
- `eslint.probe` = an array for language identifiers for which the ESLint extension should be activated and should try to validate the file. If validation fails for probed languages the extension says silent. Defaults to `["javascript", "javascriptreact", "typescript", "typescriptreact", "html", "vue", "markdown"]`.
- `eslint.validate` - an array of language identifiers specifying the files for which validation is to be enforced. This is an old legacy setting and should in normal cases not be necessary anymore. Defaults to `["javascript", "javascriptreact"]`.
- `eslint.format.enable`: enables ESLint as a formatter for validated files. Although you can also use the formatter on save using the setting `editor.formatOnSave` it is recommended to use the `editor.codeActionsOnSave` feature since it allows for better configurability.
- `eslint.workingDirectories` - specifies how the working directories ESLint is using are computed. ESLint resolves configuration files (e.g. `eslintrc`, `.eslintignore`) relative to a working directory so it is important to configure this correctly. If executing ESLint in the terminal requires you to change the working directory in the terminal into a sub folder then it is usually necessary to tweak this setting. (see also [CLIEngine options#cwd](https://eslint.org/docs/developer-guide/nodejs-api#cliengine)). Please also keep in mind that the `.eslintrc*` file is resolved considering the parent directories whereas the `.eslintignore` file is only honored in the current working directory. The following values can be used:
  - `[{ "mode": "location" }]` (@since 2.0.0): instructs ESLint to uses the workspace folder location or the file location (if no workspace folder is open) as the working directory. This is the default and is the same strategy as used in older versions of the ESLint extension (1.9.x versions).
  - `[{ "mode": "auto" }]` (@since 2.0.0): instructs ESLint to infer a working directory based on the location of `package.json`, `.eslintignore` and `.eslintrc*` files. This might work in many cases but can lead to unexpected results as well.
  - `string[]`: an array of working directories to use.
  Consider the following directory layout:
  ```
  root/
    client/
      .eslintrc.json
      client.js
    server/
      .eslintignore
      .eslintrc.json
      server.js
  ```
  Then using the setting:
  ```javascript
    "eslint.workingDirectories": [ "./client", "./server" ]
  ```
  will validate files inside the server directory with the server directory as the current eslint working directory. Same for files in the client directory. The ESLint extension will also change the process's working directory to the provided directories. If this is not wanted a literal with the `!cwd` property can be used (e.g. `{ "directory": "./client", "!cwd": true }`). This will use the client directory as the ESLint working directory but will not change the process`s working directory.
  - `[{ "pattern": glob pattern }]` (@since 2.0.0): Allows to specify a pattern to detect the working directory. This is basically a short cut for listing every directory. If you have a mono repository with all your projects being below a packages folder you can use `{ "pattern": "./packages/*/" }` to make all these folders working directories.
- `eslint.codeAction.disableRuleComment` - object with properties:
  - `enable` - show disable lint rule in the quick fix menu. `true` by default.
  - `location` - choose to either add the `eslint-disable` comment on the `separateLine` or `sameLine`. `separateLine` is the default.
  Example:
  ```json
  { "enable": true, "location": "sameLine" }
  ```
- `eslint.codeAction.showDocumentation` - object with properties:
  - `enable` - show open lint rule documentation web page in the quick fix menu. `true` by default.

- `eslint.codeActionsOnSave.mode` (@since 2.0.12): controls which problems are fix when running code actions on save
  - `all`: fixes all possible problems by revalidating the file's content. This executes the same code path as running eslint with the `--fix` option in the terminal and therefore can take some time. This is the default value.
  - `problems`: fixes only the currently known fixable problems as long as their textual edits are non overlapping. This mode is a lot faster but very likely only fixes parts of the problems.

- `eslint.format.enable` (@since 2.0.0): uses ESlint as a formatter for files that are validated by ESLint. If enabled please ensure to disable other formatters if you want to make this the default. A good way to do so is to add the following setting `"[javascript]": { "editor.defaultFormatter": "dbaeumer.vscode-eslint" }` for JavaScript. For TypeScript you need to add `"[typescript]": { "editor.defaultFormatter": "dbaeumer.vscode-eslint" }`.
- `eslint.onIgnoredFiles` (@since 2.0.10): used to control whether warnings should be generated when trying to lint ignored files. Default is `off`. Can be set to `warn`.
- `editor.codeActionsOnSave` (@since 2.0.0): this setting now supports an entry `source.fixAll.eslint`. If set to true all auto-fixable ESLint errors from all plugins will be fixed on save. You can also selectively enable and disabled specific languages using VS Code's language scoped settings. To disable `codeActionsOnSave` for HTML files use the following setting:

```json
  "[html]": {
    "editor.codeActionsOnSave": {
      "source.fixAll.eslint": false
    }
  }
```

The old `eslint.autoFixOnSave` setting is now deprecated and can safely be removed. Please also note that if you use ESLint as your default formatter you should turn off `editor.formatOnSave` when you have turned on `editor.codeActionsOnSave`. Otherwise you file gets fixed twice which in unnecessary.

## Settings Migration

If the old `eslint.autoFixOnSave` option is set to true ESLint will prompt to convert it to the new `editor.codeActionsOnSave` format. If you want to avoid the migration you can respond in the dialog in the following ways:

- Not now: the setting will not be migrated by ESLint prompts again the next time you open the workspace
- Never migrate Settings: the settings migration will be disabled by changing the user setting `eslint.migration.2_x` to `off`

The migration can always be triggered manually using the command `ESLint: Migrate Settings`

## Commands:

This extension contributes the following commands to the Command palette.

- `Create '.eslintrc.json' file`: creates a new `.eslintrc.json` file.
- `Fix all auto-fixable problems`: applies ESLint auto-fix resolutions to all fixable problems.
<<<<<<< HEAD
- `Reset Library Decisions`: Resets the ESLint library validation confirmations.
- `Manage Library Execution`: Opens the library execution confirmation dialog.
=======
- `Disable ESLint for this Workspace`: disables ESLint extension for this workspace.
- `Enable ESLint for this Workspace`: enable ESLint extension for this workspace.
- `Reset Library Decisions`: Resets the ESLint library validation confirmations.
>>>>>>> 9c3023cb

## Using the extension with VS Code's task running

The extension is linting an individual file only on typing. If you want to lint the whole workspace set `eslint.lintTask.enable` to `true` and the extension will also contribute the `eslint: lint whole folder` task. There is no need anymore to define a custom task in `tasks.json`.

## Using ESLint to validate TypeScript files

A great introduction on how to lint TypeScript using ESlint can be found in the [TypeScript - ESLint](https://github.com/typescript-eslint/typescript-eslint). Please make yourself familiar with the introduction before using the VS Code ESLint extension in a TypeScript setup. Especially make sure that you can validate TypeScript files successfully in a terminal using the `eslint` command.

This project itself uses ESLint to validate its TypeScript files. So it can be used as a blueprint to get started.

To avoid validation from any TSLint installation disable TSLint using `"tslint.enable": false`.

### Mono repository setup

As with JavaScript validating TypeScript in a mono repository requires that you tell the VS Code ESLint extension what the current working directories are. Use the `eslint.workingDirectories` setting to do so. For this repository the working directory setup looks as follows:

```json
	"eslint.workingDirectories": [ "./client", "./server" ]
```

## ESLint 6.x

Migrating from ESLint 5.x to ESLint 6.x might need some adaption (see the [ESLint Migration Guide](https://eslint.org/docs/user-guide/migrating-to-6.0.0) for details). Before filing an issue against the VS Code ESLint extension please ensure that you can successfully validate your files in a terminal using the eslint command.

<|MERGE_RESOLUTION|>--- conflicted
+++ resolved
@@ -1,236 +1,171 @@
-# VS Code ESLint extension
-
-[![Build Status](https://dev.azure.com/ms/vscode-eslint/_apis/build/status/Microsoft.vscode-eslint)](https://dev.azure.com/ms/vscode-eslint/_build/latest?definitionId=18)
-
-Integrates [ESLint](http://eslint.org/) into VS Code. If you are new to ESLint check the [documentation](http://eslint.org/).
-
-The extension uses the ESLint library installed in the opened workspace folder. If the folder doesn't provide one the extension looks for a global install version. If you haven't installed ESLint either locally or globally do so by running `npm install eslint` in the workspace folder for a local install or `npm install -g eslint` for a global install.
-
-On new folders you might also need to create a `.eslintrc` configuration file. You can do this by either using the VS Code command `Create ESLint configuration` or by running the `eslint` command in a terminal. If you have installed ESLint globally (see above) then run [`eslint --init`](http://eslint.org/docs/user-guide/command-line-interface) in a terminal. If you have installed ESLint locally then run [`.\node_modules\.bin\eslint --init`](http://eslint.org/docs/user-guide/command-line-interface) under Windows and [`./node_modules/.bin/eslint --init`](http://eslint.org/docs/user-guide/command-line-interface) under Linux and Mac.
-
-## Release Notes
-
-This section describes major releases and their improvements. For a detailed list of changes please refer to the [change log](./CHANGELOG.md);
-
-### Version 2.1.18
-
-Asking for confirmation of the `eslint.nodePath` value revealed a setup where that value is defined separately on a workspace folder level although a multi workspace folder setup is open (e.g. a code-workspace file). These setups need to define the `eslint.nodePath` value in the corresponding `code-workspace` file and the extension now warns the user about it. Below an example of such a `code-workspace` file
-
-```json
-{
-        "folders": [
-                {
-                        "path": "project-a"
-                },
-                {
-                        "path": "project-b"
-                }
-        ],
-        "settings": {
-                "eslint.nodePath": "myCustomNodePath"
-        }
-}
-```
-
-### Version 2.1.17
-
-To follow VS Code's model to confirm workspace local settings that impact code execution the two settings `eslint.runtime` and `eslint.nodePath` now need user confirmation if defined locally in a workspace folder or a workspace file. Users using these settings in those local scopes will see a notification reminding them of the confirmation need.
-
-The version also adds a command to restart the ESLint server.
-
-### Version 2.1.10
-
-The approval flow to allow the execution of a ESLint library got reworked. Its initial experience is now as follows:
-
-- no modal dialog is shown when the ESLint extension tries to load an ESLint library for the first time and an approval is necessary. Instead the ESLint status bar item changes to ![ESLint status icon](images/2_1_10/eslint-status.png) indicating that the execution is currently block.
-- if the active text editor content would be validated using ESLint, a problem at the top of the file is shown in addition.
-
-The execution of the ESLint library can be denied or approved using the following gestures:
-- clicking on the status bar icon
-- using the quick fix for the corresponding ESLint problem
-- executing the command `ESLint: Manage Library Execution` from the command palette
-
-All gestures will open the following dialog:
-
-![ESLint Dialog](images/2_1_10/eslint-dialog.png)
-
-The chosen action is then reflected in the ESLint status bar item in the following way:
-
-- `Allow` will prefix the status bar item with a check mark.
-- `Allow Everywhere` will prefix the status bar item with a double check mark.
-- `Deny` and `Disable` will prefix the status bar item with a blocked sign.
-
-You can manage our decisions using the following commands:
-
-- `ESLint: Manage Library Execution` will reopen aboves dialog
-- `ESLint: Reset Library Decisions` lets you reset previous decisions who have made.
-
-This release also addresses the vulnerability described in [CVE-2021-27081](https://msrc.microsoft.com/update-guide/vulnerability/CVE-2021-27081).
-
-### Version 2.0.4
-
-The 2.0.4 version of the extension contains the following major improvements:
-
-* Improved TypeScript detection - As soon as TypeScript is correctly configured inside ESLint, you no longer need additional configuration through VS Code's `eslint.validate` setting. The same is true for HTML and Vue.js files.
-* Glob working directory support - Projects that have a complex folder structure and need to customize the working directories via `eslint.workingDirectories` can now use glob patterns instead of listing every project folder. For example, `{ "pattern": "code-*" }` will match all project folders starting with `code-`. In addition, the extension now changes the working directory by default. You can disable this feature with the new `!cwd` property.
-* Formatter support: ESLint can now be used as a formatter. To enable this feature use the `eslint.format.enable` setting.
-* Improved Auto Fix on Save - Auto Fix on Save is now part of VS Code's Code Action on Save infrastructure and computes all possible fixes in one round. It is customized via the `editor.codeActionsOnSave` setting. The setting supports the ESLint specific property `source.fixAll.eslint`. The extension also respects the generic property `source.fixAll`.
-
-The setting below turns on Auto Fix for all providers including ESLint:
-
-```json
-    "editor.codeActionsOnSave": {
-        "source.fixAll": true
-    }
-```
-
-In contrast, this configuration only turns it on for ESLint:
-
-```json
-    "editor.codeActionsOnSave": {
-        "source.fixAll.eslint": true
-    }
-```
-
-You can also selectively disable ESLint via:
-
-```json
-    "editor.codeActionsOnSave": {
-        "source.fixAll": true,
-        "source.fixAll.eslint": false
-    }
-```
-
-Also note that there is a time budget of 750ms to run code actions on save which might not be enough for large JavaScript / TypeScript file. You can increase the time budget using the `editor.codeActionsOnSaveTimeout` setting.
-
-The old `eslint.autoFixOnSave` setting is now deprecated and can safely be removed.
-
-## Settings Options
-
-If you are using an ESLint extension version < 2.x then please refer to the settings options [here](https://github.com/microsoft/vscode-eslint/blob/master/history/settings_1_9_x.md).
-
-This extension contributes the following variables to the [settings](https://code.visualstudio.com/docs/customization/userandworkspace):
-
-- `eslint.enable`: enable/disable ESLint. Is enabled by default. This setting got deprecated in favour of enabling / disabling the extension in the Extension's viewlet.
-- `eslint.debug`: enables ESLint's debug mode (same as --debug  command line option). Please see the ESLint output channel for the debug output. This options is very helpful to track down configuration and installation problems with ESLint since it provides verbose information about how ESLint is validating a file.
-- `eslint.lintTask.enable`: whether the extension contributes a lint task to lint a whole workspace folder.
-- `eslint.lintTask.options`: Command line options applied when running the task for linting the whole workspace (https://eslint.org/docs/user-guide/command-line-interface).
-  An example to point to a custom `.eslintrc.json` file and a custom `.eslintignore` is:
-  ```json
-  {
-    "eslint.lintTask.options": "-c C:/mydirectory/.eslintrc.json --ignore-path C:/mydirectory/.eslintignore ."
-  }
-  ```
-- `eslint.packageManager`: controls the package manager to be used to resolve the ESLint library. This has only an influence if the ESLint library is resolved globally. Valid values are `"npm"` or `"yarn"` or `"pnpm"`.
-- `eslint.options`: options to configure how ESLint is started using the [ESLint CLI Engine API](http://eslint.org/docs/developer-guide/nodejs-api#cliengine). Defaults to an empty option bag.
-  An example to point to a custom `.eslintrc.json` file is:
-  ```json
-  {
-    "eslint.options": { "configFile": "C:/mydirectory/.eslintrc.json" }
-  }
-  ```
-- `eslint.run` - run the linter `onSave` or `onType`, default is `onType`.
-- `eslint.quiet` - ignore warnings.
-- `eslint.runtime` - use this setting to set the path of the node runtime to run ESLint under.
-- `eslint.nodeEnv` - use this setting if an ESLint plugin or configuration needs `process.env.NODE_ENV` to be defined.
-- `eslint.nodePath` - use this setting if an installed ESLint package can't be detected, for example `/myGlobalNodePackages/node_modules`.
-- `eslint.probe` = an array for language identifiers for which the ESLint extension should be activated and should try to validate the file. If validation fails for probed languages the extension says silent. Defaults to `["javascript", "javascriptreact", "typescript", "typescriptreact", "html", "vue", "markdown"]`.
-- `eslint.validate` - an array of language identifiers specifying the files for which validation is to be enforced. This is an old legacy setting and should in normal cases not be necessary anymore. Defaults to `["javascript", "javascriptreact"]`.
-- `eslint.format.enable`: enables ESLint as a formatter for validated files. Although you can also use the formatter on save using the setting `editor.formatOnSave` it is recommended to use the `editor.codeActionsOnSave` feature since it allows for better configurability.
-- `eslint.workingDirectories` - specifies how the working directories ESLint is using are computed. ESLint resolves configuration files (e.g. `eslintrc`, `.eslintignore`) relative to a working directory so it is important to configure this correctly. If executing ESLint in the terminal requires you to change the working directory in the terminal into a sub folder then it is usually necessary to tweak this setting. (see also [CLIEngine options#cwd](https://eslint.org/docs/developer-guide/nodejs-api#cliengine)). Please also keep in mind that the `.eslintrc*` file is resolved considering the parent directories whereas the `.eslintignore` file is only honored in the current working directory. The following values can be used:
-  - `[{ "mode": "location" }]` (@since 2.0.0): instructs ESLint to uses the workspace folder location or the file location (if no workspace folder is open) as the working directory. This is the default and is the same strategy as used in older versions of the ESLint extension (1.9.x versions).
-  - `[{ "mode": "auto" }]` (@since 2.0.0): instructs ESLint to infer a working directory based on the location of `package.json`, `.eslintignore` and `.eslintrc*` files. This might work in many cases but can lead to unexpected results as well.
-  - `string[]`: an array of working directories to use.
-  Consider the following directory layout:
-  ```
-  root/
-    client/
-      .eslintrc.json
-      client.js
-    server/
-      .eslintignore
-      .eslintrc.json
-      server.js
-  ```
-  Then using the setting:
-  ```javascript
-    "eslint.workingDirectories": [ "./client", "./server" ]
-  ```
-  will validate files inside the server directory with the server directory as the current eslint working directory. Same for files in the client directory. The ESLint extension will also change the process's working directory to the provided directories. If this is not wanted a literal with the `!cwd` property can be used (e.g. `{ "directory": "./client", "!cwd": true }`). This will use the client directory as the ESLint working directory but will not change the process`s working directory.
-  - `[{ "pattern": glob pattern }]` (@since 2.0.0): Allows to specify a pattern to detect the working directory. This is basically a short cut for listing every directory. If you have a mono repository with all your projects being below a packages folder you can use `{ "pattern": "./packages/*/" }` to make all these folders working directories.
-- `eslint.codeAction.disableRuleComment` - object with properties:
-  - `enable` - show disable lint rule in the quick fix menu. `true` by default.
-  - `location` - choose to either add the `eslint-disable` comment on the `separateLine` or `sameLine`. `separateLine` is the default.
-  Example:
-  ```json
-  { "enable": true, "location": "sameLine" }
-  ```
-- `eslint.codeAction.showDocumentation` - object with properties:
-  - `enable` - show open lint rule documentation web page in the quick fix menu. `true` by default.
-
-- `eslint.codeActionsOnSave.mode` (@since 2.0.12): controls which problems are fix when running code actions on save
-  - `all`: fixes all possible problems by revalidating the file's content. This executes the same code path as running eslint with the `--fix` option in the terminal and therefore can take some time. This is the default value.
-  - `problems`: fixes only the currently known fixable problems as long as their textual edits are non overlapping. This mode is a lot faster but very likely only fixes parts of the problems.
-
-- `eslint.format.enable` (@since 2.0.0): uses ESlint as a formatter for files that are validated by ESLint. If enabled please ensure to disable other formatters if you want to make this the default. A good way to do so is to add the following setting `"[javascript]": { "editor.defaultFormatter": "dbaeumer.vscode-eslint" }` for JavaScript. For TypeScript you need to add `"[typescript]": { "editor.defaultFormatter": "dbaeumer.vscode-eslint" }`.
-- `eslint.onIgnoredFiles` (@since 2.0.10): used to control whether warnings should be generated when trying to lint ignored files. Default is `off`. Can be set to `warn`.
-- `editor.codeActionsOnSave` (@since 2.0.0): this setting now supports an entry `source.fixAll.eslint`. If set to true all auto-fixable ESLint errors from all plugins will be fixed on save. You can also selectively enable and disabled specific languages using VS Code's language scoped settings. To disable `codeActionsOnSave` for HTML files use the following setting:
-
-```json
-  "[html]": {
-    "editor.codeActionsOnSave": {
-      "source.fixAll.eslint": false
-    }
-  }
-```
-
-The old `eslint.autoFixOnSave` setting is now deprecated and can safely be removed. Please also note that if you use ESLint as your default formatter you should turn off `editor.formatOnSave` when you have turned on `editor.codeActionsOnSave`. Otherwise you file gets fixed twice which in unnecessary.
-
-## Settings Migration
-
-If the old `eslint.autoFixOnSave` option is set to true ESLint will prompt to convert it to the new `editor.codeActionsOnSave` format. If you want to avoid the migration you can respond in the dialog in the following ways:
-
-- Not now: the setting will not be migrated by ESLint prompts again the next time you open the workspace
-- Never migrate Settings: the settings migration will be disabled by changing the user setting `eslint.migration.2_x` to `off`
-
-The migration can always be triggered manually using the command `ESLint: Migrate Settings`
-
-## Commands:
-
-This extension contributes the following commands to the Command palette.
-
-- `Create '.eslintrc.json' file`: creates a new `.eslintrc.json` file.
-- `Fix all auto-fixable problems`: applies ESLint auto-fix resolutions to all fixable problems.
-<<<<<<< HEAD
-- `Reset Library Decisions`: Resets the ESLint library validation confirmations.
-- `Manage Library Execution`: Opens the library execution confirmation dialog.
-=======
-- `Disable ESLint for this Workspace`: disables ESLint extension for this workspace.
-- `Enable ESLint for this Workspace`: enable ESLint extension for this workspace.
-- `Reset Library Decisions`: Resets the ESLint library validation confirmations.
->>>>>>> 9c3023cb
-
-## Using the extension with VS Code's task running
-
-The extension is linting an individual file only on typing. If you want to lint the whole workspace set `eslint.lintTask.enable` to `true` and the extension will also contribute the `eslint: lint whole folder` task. There is no need anymore to define a custom task in `tasks.json`.
-
-## Using ESLint to validate TypeScript files
-
-A great introduction on how to lint TypeScript using ESlint can be found in the [TypeScript - ESLint](https://github.com/typescript-eslint/typescript-eslint). Please make yourself familiar with the introduction before using the VS Code ESLint extension in a TypeScript setup. Especially make sure that you can validate TypeScript files successfully in a terminal using the `eslint` command.
-
-This project itself uses ESLint to validate its TypeScript files. So it can be used as a blueprint to get started.
-
-To avoid validation from any TSLint installation disable TSLint using `"tslint.enable": false`.
-
-### Mono repository setup
-
-As with JavaScript validating TypeScript in a mono repository requires that you tell the VS Code ESLint extension what the current working directories are. Use the `eslint.workingDirectories` setting to do so. For this repository the working directory setup looks as follows:
-
-```json
-	"eslint.workingDirectories": [ "./client", "./server" ]
-```
-
-## ESLint 6.x
-
-Migrating from ESLint 5.x to ESLint 6.x might need some adaption (see the [ESLint Migration Guide](https://eslint.org/docs/user-guide/migrating-to-6.0.0) for details). Before filing an issue against the VS Code ESLint extension please ensure that you can successfully validate your files in a terminal using the eslint command.
-
+# VS Code ESLint extension
+
+[![Build Status](https://dev.azure.com/ms/vscode-eslint/_apis/build/status/Microsoft.vscode-eslint)](https://dev.azure.com/ms/vscode-eslint/_build/latest?definitionId=18)
+
+Integrates [ESLint](http://eslint.org/) into VS Code. If you are new to ESLint check the [documentation](http://eslint.org/).
+
+The extension uses the ESLint library installed in the opened workspace folder. If the folder doesn't provide one the extension looks for a global install version. If you haven't installed ESLint either locally or globally do so by running `npm install eslint` in the workspace folder for a local install or `npm install -g eslint` for a global install.
+
+On new folders you might also need to create a `.eslintrc` configuration file. You can do this by either using the VS Code command `Create ESLint configuration` or by running the `eslint` command in a terminal. If you have installed ESLint globally (see above) then run [`eslint --init`](http://eslint.org/docs/user-guide/command-line-interface) in a terminal. If you have installed ESLint locally then run [`.\node_modules\.bin\eslint --init`](http://eslint.org/docs/user-guide/command-line-interface) under Windows and [`./node_modules/.bin/eslint --init`](http://eslint.org/docs/user-guide/command-line-interface) under Linux and Mac.
+
+## Release Notes
+
+The 2.0.4 version of the extension contains the following major improvements:
+
+* Improved TypeScript detection - As soon as TypeScript is correctly configured inside ESLint, you no longer need additional configuration through VS Code's `eslint.validate` setting. The same is true for HTML and Vue.js files.
+* Glob working directory support - Projects that have a complex folder structure and need to customize the working directories via `eslint.workingDirectories` can now use glob patterns instead of listing every project folder. For example, `{ "pattern": "code-*" }` will match all project folders starting with `code-`. In addition, the extension now changes the working directory by default. You can disable this feature with the new `!cwd` property.
+* Formatter support: ESLint can now be used as a formatter. To enable this feature use the `eslint.format.enable` setting.
+* Improved Auto Fix on Save - Auto Fix on Save is now part of VS Code's Code Action on Save infrastructure and computes all possible fixes in one round. It is customized via the `editor.codeActionsOnSave` setting. The setting supports the ESLint specific property `source.fixAll.eslint`. The extension also respects the generic property `source.fixAll`.
+
+The setting below turns on Auto Fix for all providers including ESLint:
+
+```json
+    "editor.codeActionsOnSave": {
+        "source.fixAll": true
+    }
+```
+
+In contrast, this configuration only turns it on for ESLint:
+
+```json
+    "editor.codeActionsOnSave": {
+        "source.fixAll.eslint": true
+    }
+```
+
+You can also selectively disable ESLint via:
+
+```json
+    "editor.codeActionsOnSave": {
+        "source.fixAll": true,
+        "source.fixAll.eslint": false
+    }
+```
+
+Also note that there is a time budget of 750ms to run code actions on save which might not be enough for large JavaScript / TypeScript file. You can increase the time budget using the `editor.codeActionsOnSaveTimeout` setting.
+
+The old `eslint.autoFixOnSave` setting is now deprecated and can safely be removed.
+
+## Settings Options
+
+If you are using an ESLint extension version < 2.x then please refer to the settings options [here](https://github.com/microsoft/vscode-eslint/blob/master/history/settings_1_9_x.md).
+
+This extension contributes the following variables to the [settings](https://code.visualstudio.com/docs/customization/userandworkspace):
+
+- `eslint.enable`: enable/disable ESLint. Is enabled by default.
+- `eslint.debug`: enables ESLint's debug mode (same as --debug  command line option). Please see the ESLint output channel for the debug output. This options is very helpful to track down configuration and installation problems with ESLint since it provides verbose information about how ESLint is validating a file.
+- `eslint.lintTask.enable`: whether the extension contributes a lint task to lint a whole workspace folder.
+- `eslint.lintTask.options`: Command line options applied when running the task for linting the whole workspace (https://eslint.org/docs/user-guide/command-line-interface).
+  An example to point to a custom `.eslintrc.json` file and a custom `.eslintignore` is:
+  ```json
+  {
+    "eslint.lintTask.options": "-c C:/mydirectory/.eslintrc.json --ignore-path C:/mydirectory/.eslintignore ."
+  }
+  ```
+- `eslint.packageManager`: controls the package manager to be used to resolve the ESLint library. This has only an influence if the ESLint library is resolved globally. Valid values are `"npm"` or `"yarn"` or `"pnpm"`.
+- `eslint.options`: options to configure how ESLint is started using the [ESLint CLI Engine API](http://eslint.org/docs/developer-guide/nodejs-api#cliengine). Defaults to an empty option bag.
+  An example to point to a custom `.eslintrc.json` file is:
+  ```json
+  {
+    "eslint.options": { "configFile": "C:/mydirectory/.eslintrc.json" }
+  }
+  ```
+- `eslint.run` - run the linter `onSave` or `onType`, default is `onType`.
+- `eslint.quiet` - ignore warnings.
+- `eslint.runtime` - use this setting to set the path of the node runtime to run ESLint under.
+- `eslint.nodePath` - use this setting if an installed ESLint package can't be detected, for example `/myGlobalNodePackages/node_modules`.
+- `eslint.probe` = an array for language identifiers for which the ESLint extension should be activated and should try to validate the file. If validation fails for probed languages the extension says silent. Defaults to `["javascript", "javascriptreact", "typescript", "typescriptreact", "html", "vue"]`.
+- `eslint.validate` - an array of language identifiers specifying the files for which validation is to be enforced. This is an old legacy setting and should in normal cases not be necessary anymore. Defaults to `["javascript", "javascriptreact"]`.
+- `eslint.format.enable`: enables ESLint as a formatter for validated files. Although you can also use the formatter on save using the setting `editor.formatOnSave` it is recommended to use the `editor.codeActionsOnSave` feature since it allows for better configurability.
+- `eslint.workingDirectories` - specifies how the working directories ESLint is using are computed. ESLint resolves configuration files (e.g. `eslintrc`, `.eslintignore`) relative to a working directory so it is important to configure this correctly. If executing ESLint in the terminal requires you to change the working directory in the terminal into a sub folder then it is usually necessary to tweak this setting. (see also [CLIEngine options#cwd](https://eslint.org/docs/developer-guide/nodejs-api#cliengine)). Please also keep in mind that the `.eslintrc*` file is resolved considering the parent directories whereas the `.eslintignore` file is only honored in the current working directory. The following values can be used:
+  - `[{ "mode": "location" }]` (@since 2.0.0): instructs ESLint to uses the workspace folder location or the file location (if no workspace folder is open) as the working directory. This is the default and is the same strategy as used in older versions of the ESLint extension (1.9.x versions).
+  - `[{ "mode": "auto" }]` (@since 2.0.0): instructs ESLint to infer a working directory based on the location of `package.json`, `.eslintignore` and `.eslintrc*` files. This might work in many cases but can lead to unexpected results as well.
+  - `string[]`: an array of working directories to use.
+  Consider the following directory layout:
+  ```
+  root/
+    client/
+      .eslintrc.json
+      client.js
+    server/
+      .eslintignore
+      .eslintrc.json
+      server.js
+  ```
+  Then using the setting:
+  ```javascript
+    "eslint.workingDirectories": [ "./client", "./server" ]
+  ```
+  will validate files inside the server directory with the server directory as the current eslint working directory. Same for files in the client directory. The ESLint extension will also change the process's working directory to the provided directories. If this is not wanted a literal with the `!cwd` property can be used (e.g. `{ "directory: "./client", "!cwd": true }`). This will use the client directory as the ESLint working directory but will not change the process`s working directory.
+  - `{ "pattern": glob pattern }` (@since 2.0.0): Allows to specify a pattern to detect the working directory. This is basically a short cut for listing every directory. If you have a mono repository with all your projects being below a packages folder you can use `{ "pattern": "./packages/*/" }` to make all these folders working directories.
+- `eslint.codeAction.disableRuleComment` - object with properties:
+  - `enable` - show disable lint rule in the quick fix menu. `true` by default.
+  - `location` - choose to either add the `eslint-disable` comment on the `separateLine` or `sameLine`. `separateLine` is the default.
+  Example:
+  ```json
+  { "enable": true, "location": "sameLine" }
+  ```
+- `eslint.codeAction.showDocumentation` - object with properties:
+  - `enable` - show open lint rule documentation web page in the quick fix menu. `true` by default.
+
+- `eslint.codeActionsOnSave.mode` (@since 2.0.12): controls which problems are fix when running code actions on save
+  - `all`: fixes all possible problems by revalidating the file's content. This executes the same code path as running eslint with the `--fix` option in the terminal and therefore can take some time. This is the default value.
+  - `problems`: fixes only the currently known fixable problems as long as their textual edits are non overlapping. This mode is a lot faster but very likely only fixes parts of the problems.
+
+- `eslint.format.enable` (@since 2.0.0): uses ESlint as a formatter for files that are validated by ESLint. If enabled please ensure to disable other formatters if you want to make this the default. A good way to do so is to add the following setting `"[javascript]": { "editor.defaultFormatter": "dbaeumer.vscode-eslint" }` for JavaScript. For TypeScript you need to add `"[typescript]": { "editor.defaultFormatter": "dbaeumer.vscode-eslint" }`.
+- `eslint.onIgnoredFiles` (@since 2.0.10): used to control whether warings should be generated when trying to lint ignored files. Default is `off`. Can be set to `warn`.
+- `editor.codeActionsOnSave` (@since 2.0.0): this setting now supports an entry `source.fixAll.eslint`. If set to true all auto-fixable ESLint errors from all plugins will be fixed on save. You can also selectively enable and disabled specific languages using VS Code's language scoped settings. To disable `codeActionsOnSave` for HTML files use the following setting:
+
+```json
+  "[html]": {
+    "editor.codeActionsOnSave": {
+      "source.fixAll.eslint": false
+    }
+  }
+```
+
+The old `eslint.autoFixOnSave` setting is now deprecated and can safely be removed. Please also note that if you use ESLint as your default formatter you should turn off `editor.formatOnSave` when you have turned on `editor.codeActionsOnSave`. Otherwise you file gets fixed twice which in unnecessary.
+
+## Settings Migration
+
+If the old `eslint.autoFixOnSave` option is set to true ESLint will prompt to convert it to the new `editor.codeActionsOnSave` format. If you want to avoid the migration you can respond in the dialog in the following ways:
+
+- Not now: the setting will not be migrated by ESLint prompts again the next time you open the workspace
+- Never migrate Settings: the settings migration will be disabled by changing the user setting `eslint.migration.2_x` to `off`
+
+The migration can always be triggered manually using the command `ESLint: Migrate Settings`
+
+## Commands:
+
+This extension contributes the following commands to the Command palette.
+
+- `Create '.eslintrc.json' file`: creates a new `.eslintrc.json` file.
+- `Fix all auto-fixable problems`: applies ESLint auto-fix resolutions to all fixable problems.
+- `Disable ESLint for this Workspace`: disables ESLint extension for this workspace.
+- `Enable ESLint for this Workspace`: enable ESLint extension for this workspace.
+- `Reset Library Decisions`: Resets the ESLint library validation confirmations.
+
+## Using the extension with VS Code's task running
+
+The extension is linting an individual file only on typing. If you want to lint the whole workspace set `eslint.lintTask.enable` to `true` and the extension will also contribute the `eslint: lint whole folder` task. There is no need anymore to define a custom task in `tasks.json`.
+
+## Using ESLint to validate TypeScript files
+
+A great introduction on how to lint TypeScript using ESlint can be found in the [TypeScript - ESLint](https://github.com/typescript-eslint/typescript-eslint). Please make yourself familiar with the introduction before using the VS Code ESLint extension in a TypeScript setup. Especially make sure that you can validate TypeScript files successfully in a terminal using the `eslint` command.
+
+This project itself uses ESLint to validate its TypeScript files. So it can be used as a blueprint to get started.
+
+To avoid validation from any TSLint installation disable TSLint using `"tslint.enable": false`.
+
+### Mono repository setup
+
+As with JavaScript validating TypeScript in a mono repository requires that you tell the VS Code ESLint extension what the current working directories are. Use the `eslint.workingDirectories` setting to do so. For this repository the working directory setup looks as follows:
+
+```json
+	"eslint.workingDirectories": [ "./client", "./server" ]
+```
+
+## ESLint 6.x
+
+Migrating from ESLint 5.x to ESLint 6.x might need some adaption (see the [ESLint Migration Guide](https://eslint.org/docs/user-guide/migrating-to-6.0.0) for details). Before filing an issue against the VS Code ESLint extension please ensure that you can successfully validate your files in a terminal using the eslint command.
+